--- conflicted
+++ resolved
@@ -310,7 +310,7 @@
 	sm, err := NewStateManager(ctx, store, stateNs, opts.TTL)
 	if err != nil {
 		cancel()
-		return nil, errors.Wrap(err, "error building statemanager")
+		return nil, fmt.Errorf("error building statemanager: %w", err)
 	}
 
 	sm.SetMembershipUpdateCallback(opts.MembershipHook)
@@ -1023,11 +1023,7 @@
 
 	heads, _, err := store.heads.List(ctx)
 	if err != nil {
-<<<<<<< HEAD
-		return errors.Wrapf(err, "error listing state")
-=======
-		return fmt.Errorf("error listing heads: %w", err)
->>>>>>> 114d38b1
+		return fmt.Errorf("error listing state: %w", err)
 	}
 
 	type nodeHead struct {
@@ -1369,11 +1365,7 @@
 func (store *Datastore) addDAGNode(ctx context.Context, delta *pb.Delta) (cid.Cid, error) {
 	heads, height, err := store.heads.List(ctx)
 	if err != nil {
-<<<<<<< HEAD
-		return cid.Undef, errors.Wrap(err, "error listing state")
-=======
-		return cid.Undef, fmt.Errorf("error listing heads: %w", err)
->>>>>>> 114d38b1
+		return cid.Undef, fmt.Errorf("error listing state: %w", err)
 	}
 	height = height + 1 // This implies our minimum height is 1
 
@@ -1428,11 +1420,7 @@
 
 	err = store.broadcaster.Broadcast(ctx, bcastBytes)
 	if err != nil {
-<<<<<<< HEAD
-		return errors.Wrap(err, "error broadcasting state")
-=======
-		return fmt.Errorf("error broadcasting %s: %w", cids, err)
->>>>>>> 114d38b1
+		return fmt.Errorf("error broadcasting state: %w", err)
 	}
 	return nil
 }
